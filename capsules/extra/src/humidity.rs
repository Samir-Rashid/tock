// Licensed under the Apache License, Version 2.0 or the MIT License.
// SPDX-License-Identifier: Apache-2.0 OR MIT
// Copyright Tock Contributors 2022.

//! Provides userspace with access to humidity sensors.
//!
//! Userspace Interface
//! -------------------
//!
//! ### `subscribe` System Call
//!
//! The `subscribe` system call supports the single `subscribe_number` zero,
//! which is used to provide a callback that will return back the result of
//! a humidity reading.
//! The `subscribe`call return codes indicate the following:
//!
//! * `Ok(())`: the callback been successfully been configured.
//! * `ENOSUPPORT`: Invalid allow_num.
//! * `NOMEM`: No sufficient memory available.
//! * `INVAL`: Invalid address of the buffer or other error.
//!
//!
//! ### `command` System Call
//!
//! The `command` system call support one argument `cmd` which is used to specify the specific
//! operation, currently the following cmd's are supported:
//!
<<<<<<< HEAD
//! * `0`: driver existence check
=======
//! * `0`: check whether the driver exists
>>>>>>> 3a0527d5
//! * `1`: read humidity
//!
//!
//! The possible return from the 'command' system call indicates the following:
//!
//! * `Ok(())`:    The operation has been successful.
//! * `NOSUPPORT`: Invalid `cmd`.
//! * `NOMEM`:     Insufficient memory available.
//! * `INVAL`:     Invalid address of the buffer or other error.
//!
//! Usage
//! -----
//!
//! You need a device that provides the `hil::sensors::HumidityDriver` trait.
//!
//! ```rust
//! # use kernel::static_init;
//!
//! let humidity = static_init!(
//!        capsules::humidity::HumiditySensor<'static>,
//!        capsules::humidity::HumiditySensor::new(si7021,
//!                                                board_kernel.create_grant(&grant_cap)));
//! kernel::hil::sensors::HumidityDriver::set_client(si7021, humidity);
//! ```

use core::cell::Cell;

use kernel::grant::{AllowRoCount, AllowRwCount, Grant, UpcallCount};
use kernel::hil;
use kernel::syscall::{CommandReturn, SyscallDriver};
use kernel::{ErrorCode, ProcessId};

/// Syscall driver number.
use capsules_core::driver;
pub const DRIVER_NUM: usize = driver::NUM::Humidity as usize;

#[derive(Clone, Copy, PartialEq)]
pub enum HumidityCommand {
    Exists,
    ReadHumidity,
}

#[derive(Default)]
pub struct App {
    subscribed: bool,
}

pub struct HumiditySensor<'a> {
    driver: &'a dyn hil::sensors::HumidityDriver<'a>,
    apps: Grant<App, UpcallCount<1>, AllowRoCount<0>, AllowRwCount<0>>,
    busy: Cell<bool>,
}

impl<'a> HumiditySensor<'a> {
    pub fn new(
        driver: &'a dyn hil::sensors::HumidityDriver<'a>,
        grant: Grant<App, UpcallCount<1>, AllowRoCount<0>, AllowRwCount<0>>,
    ) -> HumiditySensor<'a> {
        HumiditySensor {
            driver: driver,
            apps: grant,
            busy: Cell::new(false),
        }
    }

    fn enqueue_command(
        &self,
        command: HumidityCommand,
        arg1: usize,
        processid: ProcessId,
    ) -> CommandReturn {
        self.apps
            .enter(processid, |app, _| {
                app.subscribed = true;

                if !self.busy.get() {
                    self.busy.set(true);
                    self.call_driver(command, arg1)
                } else {
                    CommandReturn::success()
                }
            })
            .unwrap_or_else(|err| CommandReturn::failure(err.into()))
    }

    fn call_driver(&self, command: HumidityCommand, _: usize) -> CommandReturn {
        match command {
            HumidityCommand::ReadHumidity => self.driver.read_humidity().into(),
            _ => CommandReturn::failure(ErrorCode::NOSUPPORT),
        }
    }
}

impl hil::sensors::HumidityClient for HumiditySensor<'_> {
    fn callback(&self, humidity_val: usize) {
        self.busy.set(false);

        for cntr in self.apps.iter() {
            cntr.enter(|app, upcalls| {
                if app.subscribed {
                    app.subscribed = false;
                    upcalls.schedule_upcall(0, (humidity_val, 0, 0)).ok();
                }
            });
        }
    }
}

impl SyscallDriver for HumiditySensor<'_> {
    fn command(
        &self,
        command_num: usize,
        arg1: usize,
        _: usize,
        processid: ProcessId,
    ) -> CommandReturn {
        match command_num {
            // driver existence check
            0 => CommandReturn::success(),

            // single humidity measurement
            1 => self.enqueue_command(HumidityCommand::ReadHumidity, arg1, processid),

            _ => CommandReturn::failure(ErrorCode::NOSUPPORT),
        }
    }

    fn allocate_grant(&self, processid: ProcessId) -> Result<(), kernel::process::Error> {
        self.apps.enter(processid, |_, _| {})
    }
}<|MERGE_RESOLUTION|>--- conflicted
+++ resolved
@@ -25,11 +25,7 @@
 //! The `command` system call support one argument `cmd` which is used to specify the specific
 //! operation, currently the following cmd's are supported:
 //!
-<<<<<<< HEAD
 //! * `0`: driver existence check
-=======
-//! * `0`: check whether the driver exists
->>>>>>> 3a0527d5
 //! * `1`: read humidity
 //!
 //!
