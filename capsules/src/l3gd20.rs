--- conflicted
+++ resolved
@@ -383,15 +383,9 @@
     ) -> Result<Callback, (Callback, ErrorCode)> {
         match subscribe_num {
             0 /* set the one shot callback */ => {
-<<<<<<< HEAD
-				callback = self.callback.replace (callback);
-				Ok (callback)
-			},
-=======
-                self.callback.insert (callback);
-                ReturnCode::SUCCESS
+                callback = self.callback.replace (callback);
+                Ok (callback)
             },
->>>>>>> e5c422ba
             // default
             _ => Err((callback, ErrorCode::NOSUPPORT)),
         }
