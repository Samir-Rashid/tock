//! Inter-process communication mechanism for Tock.
//!
//! This is a special syscall driver that allows userspace applications to
//! share memory.

use crate::callback::{AppId, Callback};
use crate::capabilities::MemoryAllocationCapability;
use crate::driver::LegacyDriver;
use crate::grant::Grant;
use crate::mem::legacy::{AppSlice, SharedReadWrite};
use crate::process;
use crate::returncode::ReturnCode;
use crate::sched::Kernel;

/// Syscall number
pub const DRIVER_NUM: usize = 0x10000;

/// Enum to mark which type of callback is scheduled for the IPC mechanism.
#[derive(Copy, Clone, Debug)]
pub enum IPCCallbackType {
    /// Indicates that the callback is for the service callback handler this
    /// process has setup.
    Service,
    /// Indicates that the callback is from a different service app and will
    /// call one of the client callbacks setup by this process.
    Client,
}

/// State that is stored in each process's grant region to support IPC.
struct IPCData<const NUM_PROCS: usize> {
    /// An array of app slices that this application has shared with other
    /// applications.
<<<<<<< HEAD
    shared_memory: [Option<AppSlice<SharedReadWrite, u8>>; 8],
=======
    shared_memory: [Option<AppSlice<Shared, u8>>; NUM_PROCS],
>>>>>>> e604460e
    /// An array of callbacks this process has registered to receive callbacks
    /// from other services.
    client_callbacks: [Option<Callback>; NUM_PROCS],
    /// The callback setup by a service. Each process can only be one service.
    callback: Option<Callback>,
}

impl<const NUM_PROCS: usize> Default for IPCData<NUM_PROCS> {
    fn default() -> IPCData<NUM_PROCS> {
        // need this until const_in_array_repeat_expressions is stable
        const NONE_APPSLICE: Option<AppSlice<Shared, u8>> = None;
        IPCData {
            shared_memory: [NONE_APPSLICE; NUM_PROCS],
            client_callbacks: [None; NUM_PROCS],
            callback: None,
        }
    }
}

/// The IPC mechanism struct.
pub struct IPC<const NUM_PROCS: usize> {
    /// The grant regions for each process that holds the per-process IPC data.
    data: Grant<IPCData<NUM_PROCS>>,
}

impl<const NUM_PROCS: usize> IPC<NUM_PROCS> {
    pub fn new(kernel: &'static Kernel, capability: &dyn MemoryAllocationCapability) -> Self {
        Self {
            data: kernel.create_grant(capability),
        }
    }

    /// Schedule an IPC callback for a process. This is called by the main
    /// scheduler loop if an IPC task was queued for the process.
    pub(crate) unsafe fn schedule_callback(
        &self,
        appid: AppId,
        otherapp: AppId,
        cb_type: IPCCallbackType,
    ) {
        self.data
            .enter(appid, |mydata, _| {
                let callback = match cb_type {
                    IPCCallbackType::Service => mydata.callback,
                    IPCCallbackType::Client => match otherapp.index() {
                        Some(i) => *mydata.client_callbacks.get(i).unwrap_or(&None),
                        None => None,
                    },
                };
                callback.map_or((), |mut callback| {
                    self.data
                        .enter(otherapp, |otherdata, _| {
                            // If the other app shared a buffer with us, make
                            // sure we have access to that slice and then call
                            // the callback. If no slice was shared then just
                            // call the callback.
                            match appid.index() {
                                Some(i) => {
                                    if i >= otherdata.shared_memory.len() {
                                        return;
                                    }

                                    match otherdata.shared_memory[i] {
                                        Some(ref slice) => {
                                            slice.expose_to(appid);
                                            callback.schedule(
                                                otherapp.id() + 1,
                                                slice.len(),
                                                slice.ptr() as usize,
                                            );
                                        }
                                        None => {
                                            callback.schedule(otherapp.id() + 1, 0, 0);
                                        }
                                    }
                                }
                                None => {}
                            }
                        })
                        .unwrap_or(());
                });
            })
            .unwrap_or(());
    }
}

<<<<<<< HEAD
// TODO: Write a Tock 2.0 driver implementation
impl LegacyDriver for IPC {
=======
impl<const NUM_PROCS: usize> Driver for IPC<NUM_PROCS> {
>>>>>>> e604460e
    /// subscribe enables processes using IPC to register callbacks that fire
    /// when notify() is called.
    fn subscribe(
        &self,
        subscribe_num: usize,
        callback: Option<Callback>,
        app_id: AppId,
    ) -> ReturnCode {
        match subscribe_num {
            // subscribe(0)
            //
            // Subscribe with subscribe_num == 0 is how a process registers
            // itself as an IPC service. Each process can only register as a
            // single IPC service. The identifier for the IPC service is the
            // application name stored in the TBF header of the application.
            // The callback that is passed to subscribe is called when another
            // process notifies the server process.
            0 => self
                .data
                .enter(app_id, |data, _| {
                    data.callback = callback;
                    ReturnCode::SUCCESS
                })
                .unwrap_or(ReturnCode::EBUSY),

            // subscribe(>=1)
            //
            // Subscribe with subscribe_num >= 1 is how a client registers
            // a callback for a given service. The service number (passed
            // here as subscribe_num) is returned from the allow() call.
            // Once subscribed, the client will receive callbacks when the
            // service process calls notify_client().
            svc_id => {
                // The app passes in a number which is the app identifier of the
                // other app (shifted by one).
                let app_identifier = svc_id - 1;
                // We first have to see if that identifier corresponds to a
                // valid application by asking the kernel to do a lookup for us.
                let otherapp = self.data.kernel.lookup_app_by_identifier(app_identifier);

                self.data
                    .enter(app_id, |data, _| {
                        match otherapp.map_or(None, |oa| oa.index()) {
                            Some(i) => {
                                if i >= NUM_PROCS {
                                    ReturnCode::EINVAL
                                } else {
                                    data.client_callbacks[i] = callback;
                                    ReturnCode::SUCCESS
                                }
                            }
                            None => ReturnCode::EINVAL,
                        }
                    })
                    .unwrap_or(ReturnCode::EBUSY)
            }
        }
    }

    /// command is how notify() is implemented.
    /// Notifying an IPC service is done by setting client_or_svc to 0,
    /// and notifying an IPC client is done by setting client_or_svc to 1.
    /// In either case, the target_id is the same number as provided in a notify
    /// callback or as returned by allow.
    ///
    /// Returns EINVAL if the other process doesn't exist.
    fn command(
        &self,
        target_id: usize,
        client_or_svc: usize,
        _: usize,
        appid: AppId,
    ) -> ReturnCode {
        let cb_type = if client_or_svc == 0 {
            IPCCallbackType::Service
        } else {
            IPCCallbackType::Client
        };

        let app_identifier = target_id - 1;

        self.data
            .kernel
            .lookup_app_by_identifier(app_identifier)
            .map_or(ReturnCode::EINVAL, |otherapp| {
                self.data
                    .kernel
                    .process_map_or(ReturnCode::EINVAL, otherapp, |target| {
                        let ret = target.enqueue_task(process::Task::IPC((appid, cb_type)));
                        match ret {
                            true => ReturnCode::SUCCESS,
                            false => ReturnCode::FAIL,
                        }
                    })
            })
    }

    /// allow enables processes to discover IPC services on the platform or
    /// share buffers with existing services.
    ///
    /// If allow is called with target_id == 0, it is an IPC service discover
    /// call. The contents of the slice should be the string name of the IPC
    /// service. If this mechanism can find that service, allow will return
    /// an ID that can be used to notify that service. Otherwise an error will
    /// be returned.
    ///
    /// If allow is called with target_id >= 1, it is a share command where the
    /// application is explicitly sharing a slice with an IPC service (as
    /// specified by the target_id). allow() simply allows both processes to
    /// access the buffer, it does not signal the service.
    fn allow_readwrite(
        &self,
        appid: AppId,
        target_id: usize,
        slice: Option<AppSlice<SharedReadWrite, u8>>,
    ) -> ReturnCode {
        if target_id == 0 {
            match slice {
                Some(slice_data) => {
                    let ret = self.data.kernel.process_until(|p| {
                        let s = p.get_process_name().as_bytes();
                        // are slices equal?
                        if s.len() == slice_data.len()
                            && s.iter().zip(slice_data.iter()).all(|(c1, c2)| c1 == c2)
                        {
                            ReturnCode::SuccessWithValue {
                                value: (p.appid().id() as usize) + 1,
                            }
                        } else {
                            ReturnCode::FAIL
                        }
                    });
                    if ret != ReturnCode::FAIL {
                        return ret;
                    }
                }
                None => {}
            }

            return ReturnCode::EINVAL; /* AppSlice must have non-zero length */
        }
        self.data
            .enter(appid, |data, _| {
                // Lookup the index of the app based on the passed in
                // identifier. This also let's us check that the other app is
                // actually valid.
                let app_identifier = target_id - 1;
                let otherapp = self.data.kernel.lookup_app_by_identifier(app_identifier);

                match otherapp.map_or(None, |oa| oa.index()) {
                    Some(i) => {
                        data.shared_memory.get_mut(i).map_or(
                            ReturnCode::EINVAL, /* Target process does not exist */
                            |smem| {
                                *smem = slice;
                                ReturnCode::SUCCESS
                            },
                        )
                    }
                    None => ReturnCode::EINVAL,
                }
            })
            .unwrap_or(ReturnCode::EBUSY)
    }
}<|MERGE_RESOLUTION|>--- conflicted
+++ resolved
@@ -30,11 +30,7 @@
 struct IPCData<const NUM_PROCS: usize> {
     /// An array of app slices that this application has shared with other
     /// applications.
-<<<<<<< HEAD
-    shared_memory: [Option<AppSlice<SharedReadWrite, u8>>; 8],
-=======
-    shared_memory: [Option<AppSlice<Shared, u8>>; NUM_PROCS],
->>>>>>> e604460e
+    shared_memory: [Option<AppSlice<SharedReadWrite, u8>>; NUM_PROCS],
     /// An array of callbacks this process has registered to receive callbacks
     /// from other services.
     client_callbacks: [Option<Callback>; NUM_PROCS],
@@ -45,7 +41,7 @@
 impl<const NUM_PROCS: usize> Default for IPCData<NUM_PROCS> {
     fn default() -> IPCData<NUM_PROCS> {
         // need this until const_in_array_repeat_expressions is stable
-        const NONE_APPSLICE: Option<AppSlice<Shared, u8>> = None;
+        const NONE_APPSLICE: Option<AppSlice<SharedReadWrite, u8>> = None;
         IPCData {
             shared_memory: [NONE_APPSLICE; NUM_PROCS],
             client_callbacks: [None; NUM_PROCS],
@@ -121,12 +117,8 @@
     }
 }
 
-<<<<<<< HEAD
 // TODO: Write a Tock 2.0 driver implementation
-impl LegacyDriver for IPC {
-=======
-impl<const NUM_PROCS: usize> Driver for IPC<NUM_PROCS> {
->>>>>>> e604460e
+impl<const NUM_PROCS: usize> LegacyDriver for IPC<NUM_PROCS> {
     /// subscribe enables processes using IPC to register callbacks that fire
     /// when notify() is called.
     fn subscribe(
